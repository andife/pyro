--- conflicted
+++ resolved
@@ -340,18 +340,14 @@
                  'test_data': [[[2.0]]]},
                 {'loc': [2.0, 50.0], 'scale': [4.0, 100.0],
                  'test_data': [[2.0, 50.0], [2.0, 50.0]]},
-<<<<<<< HEAD
-                ]),
+            ]),
     Fixture(pyro_dist=dist.AsymmetricLaplace,
             examples=[
                 {'loc': [1.0], 'left_scale': [1.0], 'right_scale': [4.0],
                  'test_data': [2.0]},
                 {'loc': [2.0, -50.0], 'left_scale': [4.0, 100.0],
                  'right_scale': [0.5, 10.0], 'test_data': [[2.0, 10.0], [-1.0, -50.0]]},
-                ]),
-=======
-            ]),
->>>>>>> c340831b
+            ]),
 ]
 
 discrete_dists = [
