--- conflicted
+++ resolved
@@ -21,16 +21,10 @@
 from pyro.infer import MCMC, NUTS, SMCFilter, infer_discrete
 from pyro.infer.autoguide import init_to_generated, init_to_value
 from pyro.infer.mcmc import ArrowheadMassMatrix
-<<<<<<< HEAD
-from pyro.infer.reparam import DiscreteCosineReparam
-from pyro.infer.smcfilter import SMCFailed
-from pyro.util import warn_if_nan
-=======
 from pyro.infer.reparam import HaarReparam, SplitReparam
 from pyro.infer.smcfilter import SMCFailed
 from pyro.infer.util import is_validation_enabled, site_is_subsample
 from pyro.util import optional, warn_if_nan
->>>>>>> 7f9df122
 
 from .distributions import set_approx_log_prob_tol, set_approx_sample_thresh
 from .util import align_samples, cat2, clamp, quantize, quantize_enumerate
@@ -160,46 +154,15 @@
         self._time_plate = None
         self._region_plate = None
 
-<<<<<<< HEAD
-    # Overridable attributes and methods ########################################
-
-    series = ()
-    full_mass = False
-
-    @torch.no_grad()
-    @set_approx_sample_thresh(1000)
-    def heuristic(self, num_particles=1024, ess_threshold=0.5, retries=10):
-=======
     @lazy_property
     def full_mass(self):
->>>>>>> 7f9df122
         """
         A list of a single tuple of the names of global random variables.
         """
-<<<<<<< HEAD
-        # Run SMC.
-        model = _SMCModel(self)
-        guide = _SMCGuide(self)
-        for attempt in range(1, 1 + retries):
-            smc = SMCFilter(model, guide, num_particles=num_particles,
-                            ess_threshold=ess_threshold,
-                            max_plate_nesting=self.max_plate_nesting)
-            try:
-                smc.init()
-                for t in range(1, self.duration):
-                    smc.step()
-                break
-            except SMCFailed as e:
-                if attempt == retries:
-                    raise
-                logger.info("{}. Retrying...".format(e))
-                continue
-=======
         with torch.no_grad(), poutine.block(), poutine.trace() as tr:
             self.global_model()
         return [tuple(name for name, site in tr.trace.iter_stochastic_nodes()
                       if not site_is_subsample(site))]
->>>>>>> 7f9df122
 
     @lazy_property
     def series(self):
@@ -389,10 +352,6 @@
                 # Also initialize Haar transformed coordinates.
                 x = init_values["auxiliary"]
                 x = biject_to(constraints.interval(-0.5, self.population + 0.5)).inv(x)
-<<<<<<< HEAD
-                x = DiscreteCosineTransform(smooth=self._dct)(x)
-                init_values["auxiliary_dct"] = x
-=======
                 x = HaarTransform(dim=-2 if self.is_regional else -1, flip=True)(x)
                 init_values["auxiliary_haar"] = x
             if haar_full_mass:
@@ -402,7 +361,6 @@
                     dim=-2 if self.is_regional else -1)
                 init_values["auxiliary_haar_split_0"] = x0
                 init_values["auxiliary_haar_split_1"] = x1
->>>>>>> 7f9df122
             logger.info("Heuristic init: {}".format(", ".join(
                 "{}={:0.3g}".format(k, v.item())
                 for k, v in init_values.items()
