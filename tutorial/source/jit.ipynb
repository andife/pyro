{
 "cells": [
  {
   "cell_type": "markdown",
   "metadata": {},
   "source": [
    "# Using the PyTorch JIT Compiler with Pyro\n",
    "\n",
    "This tutorial shows how to use the PyTorch [jit compiler](https://pytorch.org/docs/master/jit.html) in Pyro models.\n",
    "\n",
    "#### Summary:\n",
    "- You can use compiled functions in Pyro models.\n",
    "- You cannot use pyro primitives inside compiled functions.\n",
    "- If your model has static structure, you can use a `Jit*` version of an `ELBO` algorithm, e.g.\n",
    "  ```diff\n",
    "  - Trace_ELBO()\n",
    "  + JitTrace_ELBO()\n",
    "  ```\n",
    "- The [HMC](http://docs.pyro.ai/en/dev/mcmc.html#pyro.infer.mcmc.HMC) and [NUTS](http://docs.pyro.ai/en/dev/mcmc.html#pyro.infer.mcmc.NUTS) classes accept `jit_compile=True` kwarg.\n",
    "- Models should input all tensors as `*args` and all non-tensors as `**kwargs`.\n",
    "- Each different value of `**kwargs` triggers a separate compilation.\n",
    "- Use `**kwargs` to specify all variation in structure (e.g. time series length).\n",
    "- To ignore jit warnings in safe code blocks, use `with pyro.util.ignore_jit_warnings():`.\n",
    "- To ignore all jit warnings in `HMC` or `NUTS`, pass `ignore_jit_warnings=True`.\n",
    "\n",
    "#### Table of contents\n",
    "- [Introduction](#Introduction)\n",
    "- [A simple model](#A-simple-model)\n",
    "- [Varying structure](#Varying-structure)"
   ]
  },
  {
   "cell_type": "code",
   "execution_count": 1,
   "metadata": {},
   "outputs": [],
   "source": [
    "import os\n",
    "import torch\n",
    "import pyro\n",
    "import pyro.distributions as dist\n",
    "from torch.distributions import constraints\n",
    "from pyro import poutine\n",
    "from pyro.distributions.util import broadcast_shape\n",
    "from pyro.infer import Trace_ELBO, JitTrace_ELBO, TraceEnum_ELBO, JitTraceEnum_ELBO, SVI\n",
    "from pyro.infer.mcmc import MCMC, NUTS\n",
    "from pyro.infer.autoguide import AutoDiagonalNormal\n",
    "from pyro.optim import Adam\n",
    "\n",
    "smoke_test = ('CI' in os.environ)\n",
<<<<<<< HEAD
    "assert pyro.__version__.startswith('1.5.1')"
=======
    "assert pyro.__version__.startswith('1.5.2')\n",
    "pyro.enable_validation(True)    # <---- This is always a good idea!"
>>>>>>> 585beb9d
   ]
  },
  {
   "cell_type": "markdown",
   "metadata": {},
   "source": [
    "\n",
    "## Introduction\n",
    "\n",
    "PyTorch 1.0 includes a [jit compiler](https://pytorch.org/docs/master/jit.html) to speed up models. You can think of compilation as a \"static mode\", whereas PyTorch usually operates in \"eager mode\".\n",
    "\n",
    "Pyro supports the jit compiler in two ways. First you can use compiled functions inside Pyro models (but those functions cannot contain Pyro primitives). Second, you can use Pyro's jit inference algorithms to compile entire inference steps; in static models this can reduce the Python overhead of Pyro models and speed up inference.\n",
    "\n",
    "The rest of this tutorial focuses on Pyro's jitted inference algorithms: [JitTrace_ELBO](http://docs.pyro.ai/en/dev/inference_algos.html#pyro.infer.trace_elbo.JitTrace_ELBO), [JitTraceGraph_ELBO](http://docs.pyro.ai/en/dev/inference_algos.html#pyro.infer.tracegraph_elbo.JitTraceGraph_ELBO), [JitTraceEnum_ELBO](http://docs.pyro.ai/en/dev/inference_algos.html#pyro.infer.traceenum_elbo.JitTraceEnum_ELBO), [JitMeanField_ELBO](http://docs.pyro.ai/en/dev/inference_algos.html#pyro.infer.trace_mean_field_elbo.JitTraceMeanField_ELBO), [HMC(jit_compile=True)](http://docs.pyro.ai/en/dev/mcmc.html#pyro.infer.mcmc.HMC), and [NUTS(jit_compile=True)](http://docs.pyro.ai/en/dev/mcmc.html#pyro.infer.mcmc.NUTS). For further reading, see the [examples/](https://github.com/pyro-ppl/pyro/tree/dev/examples) directory, where most examples include a `--jit` option to run in compiled mode.\n",
    "\n",
    "## A simple model\n",
    "\n",
    "Let's start with a simple Gaussian model and an [autoguide](http://docs.pyro.ai/en/dev/infer.autoguide.html)."
   ]
  },
  {
   "cell_type": "code",
   "execution_count": 2,
   "metadata": {},
   "outputs": [],
   "source": [
    "def model(data):\n",
    "    loc = pyro.sample(\"loc\", dist.Normal(0., 10.))\n",
    "    scale = pyro.sample(\"scale\", dist.LogNormal(0., 3.))\n",
    "    with pyro.plate(\"data\", data.size(0)):\n",
    "        pyro.sample(\"obs\", dist.Normal(loc, scale), obs=data)\n",
    "\n",
    "guide = AutoDiagonalNormal(model)\n",
    "\n",
    "data = dist.Normal(0.5, 2.).sample((100,))"
   ]
  },
  {
   "cell_type": "markdown",
   "metadata": {},
   "source": [
    "First let's run as usual with an SVI object and `Trace_ELBO`."
   ]
  },
  {
   "cell_type": "code",
   "execution_count": 3,
   "metadata": {},
   "outputs": [
    {
     "name": "stdout",
     "output_type": "stream",
     "text": [
      "CPU times: user 2.71 s, sys: 31.4 ms, total: 2.74 s\n",
      "Wall time: 2.76 s\n"
     ]
    }
   ],
   "source": [
    "%%time\n",
    "pyro.clear_param_store()\n",
    "elbo = Trace_ELBO()\n",
    "svi = SVI(model, guide, Adam({'lr': 0.01}), elbo)\n",
    "for i in range(2 if smoke_test else 1000):\n",
    "    svi.step(data)"
   ]
  },
  {
   "cell_type": "markdown",
   "metadata": {},
   "source": [
    "Next to run with a jit compiled inference, we simply replace\n",
    "```diff\n",
    "- elbo = Trace_ELBO()\n",
    "+ elbo = JitTrace_ELBO()\n",
    "```\n",
    "Also note that the `AutoDiagonalNormal` guide behaves a little differently on its first invocation (it runs the model to produce a prototype trace), and we don't want to record this warmup behavior when compiling. Thus we call the `guide(data)` once to initialize, then run the compiled SVI,"
   ]
  },
  {
   "cell_type": "code",
   "execution_count": 4,
   "metadata": {},
   "outputs": [
    {
     "name": "stdout",
     "output_type": "stream",
     "text": [
      "CPU times: user 1.1 s, sys: 30.4 ms, total: 1.13 s\n",
      "Wall time: 1.16 s\n"
     ]
    }
   ],
   "source": [
    "%%time\n",
    "pyro.clear_param_store()\n",
    "\n",
    "guide(data)  # Do any lazy initialization before compiling.\n",
    "\n",
    "elbo = JitTrace_ELBO()\n",
    "svi = SVI(model, guide, Adam({'lr': 0.01}), elbo)\n",
    "for i in range(2 if smoke_test else 1000):\n",
    "    svi.step(data)"
   ]
  },
  {
   "cell_type": "markdown",
   "metadata": {},
   "source": [
    "Notice that we have a more than 2x speedup for this small model.\n",
    "\n",
    "Let us now use the same model, but we will instead use MCMC to generate samples from the model's posterior. We will use the No-U-Turn(NUTS) sampler."
   ]
  },
  {
   "cell_type": "code",
   "execution_count": 5,
   "metadata": {},
   "outputs": [
    {
     "data": {
      "application/vnd.jupyter.widget-view+json": {
       "model_id": "3dc474967f304f56a22df195ce1ed06f",
       "version_major": 2,
       "version_minor": 0
      },
      "text/plain": [
       "HBox(children=(IntProgress(value=0, description='Warmup', style=ProgressStyle(description_width='initial')), H…"
      ]
     },
     "metadata": {},
     "output_type": "display_data"
    },
    {
     "name": "stdout",
     "output_type": "stream",
     "text": [
      "\n",
      "CPU times: user 4.61 s, sys: 101 ms, total: 4.71 s\n",
      "Wall time: 4.7 s\n"
     ]
    }
   ],
   "source": [
    "%%time\n",
    "nuts_kernel = NUTS(model)\n",
    "pyro.set_rng_seed(1)\n",
    "mcmc_run = MCMC(nuts_kernel, num_samples=100).run(data)"
   ]
  },
  {
   "cell_type": "markdown",
   "metadata": {},
   "source": [
    "We can compile the potential energy computation in NUTS using the `jit_compile=True` argument to the NUTS kernel. We also silence JIT warnings due to the presence of tensor constants in the model by using `ignore_jit_warnings=True`."
   ]
  },
  {
   "cell_type": "code",
   "execution_count": 6,
   "metadata": {},
   "outputs": [
    {
     "data": {
      "application/vnd.jupyter.widget-view+json": {
       "model_id": "134dac15856941dfaf427a9e6089f7e3",
       "version_major": 2,
       "version_minor": 0
      },
      "text/plain": [
       "HBox(children=(IntProgress(value=0, description='Warmup', style=ProgressStyle(description_width='initial')), H…"
      ]
     },
     "metadata": {},
     "output_type": "display_data"
    },
    {
     "name": "stdout",
     "output_type": "stream",
     "text": [
      "\n",
      "CPU times: user 2.04 s, sys: 74.1 ms, total: 2.11 s\n",
      "Wall time: 2.09 s\n"
     ]
    }
   ],
   "source": [
    "%%time\n",
    "nuts_kernel = NUTS(model, jit_compile=True, ignore_jit_warnings=True)\n",
    "pyro.set_rng_seed(1)\n",
    "mcmc_run = MCMC(nuts_kernel, num_samples=100).run(data)"
   ]
  },
  {
   "cell_type": "markdown",
   "metadata": {},
   "source": [
    "We notice a significant increase in sampling throughput when JIT compilation is enabled."
   ]
  },
  {
   "cell_type": "markdown",
   "metadata": {},
   "source": [
    "## Varying structure\n",
    "\n",
    "Time series models often run on datasets of multiple time series with different lengths. To accomodate varying structure like this, Pyro requires models to separate all model inputs into tensors and non-tensors.$^\\dagger$\n",
    "\n",
    "- Non-tensor inputs should be passed as `**kwargs` to the model and guide. These can determine model structure, so that a model is compiled for each value of the passed `**kwargs`.\n",
    "- Tensor inputs should be passed as `*args`. These must not determine model structure. However `len(args)` may determine model structure (as is used e.g. in semisupervised models).\n",
    "\n",
    "To illustrate this with a time series model, we will pass in a sequence of observations as a tensor `arg` and the sequence length as a non-tensor `kwarg`:"
   ]
  },
  {
   "cell_type": "code",
   "execution_count": 5,
   "metadata": {},
   "outputs": [],
   "source": [
    "def model(sequence, num_sequences, length, state_dim=16):\n",
    "    # This is a Gaussian HMM model.\n",
    "    with pyro.plate(\"states\", state_dim):\n",
    "        trans = pyro.sample(\"trans\", dist.Dirichlet(0.5 * torch.ones(state_dim)))\n",
    "        emit_loc = pyro.sample(\"emit_loc\", dist.Normal(0., 10.))\n",
    "    emit_scale = pyro.sample(\"emit_scale\", dist.LogNormal(0., 3.))\n",
    "\n",
    "    # We're doing manual data subsampling, so we need to scale to actual data size.\n",
    "    with poutine.scale(scale=num_sequences):\n",
    "        # We'll use enumeration inference over the hidden x.\n",
    "        x = 0\n",
    "        for t in pyro.markov(range(length)):\n",
    "            x = pyro.sample(\"x_{}\".format(t), dist.Categorical(trans[x]),\n",
    "                            infer={\"enumerate\": \"parallel\"})\n",
    "            pyro.sample(\"y_{}\".format(t), dist.Normal(emit_loc[x], emit_scale),\n",
    "                        obs=sequence[t])\n",
    "\n",
    "guide = AutoDiagonalNormal(poutine.block(model, expose=[\"trans\", \"emit_scale\", \"emit_loc\"]))\n",
    "\n",
    "# This is fake data of different lengths.\n",
    "lengths = [24] * 50 + [48] * 20 + [72] * 5\n",
    "sequences = [torch.randn(length) for length in lengths]"
   ]
  },
  {
   "cell_type": "markdown",
   "metadata": {},
   "source": [
    "Now lets' run SVI as usual."
   ]
  },
  {
   "cell_type": "code",
   "execution_count": 6,
   "metadata": {},
   "outputs": [
    {
     "name": "stdout",
     "output_type": "stream",
     "text": [
      "CPU times: user 52.4 s, sys: 270 ms, total: 52.7 s\n",
      "Wall time: 52.8 s\n"
     ]
    }
   ],
   "source": [
    "%%time\n",
    "pyro.clear_param_store()\n",
    "elbo = TraceEnum_ELBO(max_plate_nesting=1)\n",
    "svi = SVI(model, guide, Adam({'lr': 0.01}), elbo)\n",
    "for i in range(1 if smoke_test else 10):\n",
    "    for sequence in sequences:\n",
    "        svi.step(sequence,                                            # tensor args\n",
    "                 num_sequences=len(sequences), length=len(sequence))  # non-tensor args"
   ]
  },
  {
   "cell_type": "markdown",
   "metadata": {},
   "source": [
    "Again we'll simply swap in a `Jit*` implementation\n",
    "```diff\n",
    "- elbo = TraceEnum_ELBO(max_plate_nesting=1)\n",
    "+ elbo = JitTraceEnum_ELBO(max_plate_nesting=1)\n",
    "```\n",
    "Note that we are manually specifying the `max_plate_nesting` arg. Usually Pyro can figure this out automatically by running the model once on the first invocation; however to avoid this extra work when we run the compiler on the first step, we pass this in manually."
   ]
  },
  {
   "cell_type": "code",
   "execution_count": 7,
   "metadata": {},
   "outputs": [
    {
     "name": "stdout",
     "output_type": "stream",
     "text": [
      "CPU times: user 21.9 s, sys: 201 ms, total: 22.1 s\n",
      "Wall time: 22.2 s\n"
     ]
    }
   ],
   "source": [
    "%%time\n",
    "pyro.clear_param_store()\n",
    "\n",
    "# Do any lazy initialization before compiling.\n",
    "guide(sequences[0], num_sequences=len(sequences), length=len(sequences[0]))\n",
    "\n",
    "elbo = JitTraceEnum_ELBO(max_plate_nesting=1)\n",
    "svi = SVI(model, guide, Adam({'lr': 0.01}), elbo)\n",
    "for i in range(1 if smoke_test else 10):\n",
    "    for sequence in sequences:\n",
    "        svi.step(sequence,                                            # tensor args\n",
    "                 num_sequences=len(sequences), length=len(sequence))  # non-tensor args"
   ]
  },
  {
   "cell_type": "markdown",
   "metadata": {},
   "source": [
    "Again we see more than 2x speedup. Note that since there were three different sequence lengths, compilation was triggered three times.\n",
    "\n",
    "$^\\dagger$ Note this section is only valid for SVI, and HMC/NUTS assume fixed model arguments."
   ]
  }
 ],
 "metadata": {
  "kernelspec": {
   "display_name": "Python 3",
   "language": "python",
   "name": "python3"
  },
  "language_info": {
   "codemirror_mode": {
    "name": "ipython",
    "version": 3
   },
   "file_extension": ".py",
   "mimetype": "text/x-python",
   "name": "python",
   "nbconvert_exporter": "python",
   "pygments_lexer": "ipython3",
   "version": "3.6.10"
  }
 },
 "nbformat": 4,
 "nbformat_minor": 2
}<|MERGE_RESOLUTION|>--- conflicted
+++ resolved
@@ -48,12 +48,7 @@
     "from pyro.optim import Adam\n",
     "\n",
     "smoke_test = ('CI' in os.environ)\n",
-<<<<<<< HEAD
-    "assert pyro.__version__.startswith('1.5.1')"
-=======
-    "assert pyro.__version__.startswith('1.5.2')\n",
-    "pyro.enable_validation(True)    # <---- This is always a good idea!"
->>>>>>> 585beb9d
+    "assert pyro.__version__.startswith('1.5.2')"
    ]
   },
   {
