--- conflicted
+++ resolved
@@ -80,11 +80,7 @@
 
 
 if __name__ == "__main__":
-<<<<<<< HEAD
-    assert pyro.__version__.startswith('1.5.2')
-=======
     assert pyro.__version__.startswith('1.6.0')
->>>>>>> a106882e
     parser = argparse.ArgumentParser(description="Causal Effect Variational Autoencoder")
     parser.add_argument("--num-data", default=1000, type=int)
     parser.add_argument("--feature-dim", default=5, type=int)
