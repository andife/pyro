--- conflicted
+++ resolved
@@ -60,11 +60,7 @@
     'jupyter>=1.0.0',
     'graphviz>=0.8',
     'matplotlib>=1.3',
-<<<<<<< HEAD
     'torchvision>=0.9.0',
-=======
-    'torchvision>=0.8.1<0.9',
->>>>>>> 6dec3d26
     'visdom>=0.1.4',
     'pandas',
     'scikit-learn',
@@ -93,11 +89,7 @@
         'numpy>=1.7',
         'opt_einsum>=2.3.2',
         'pyro-api>=0.1.1',
-<<<<<<< HEAD
         'torch>=1.8.0',
-=======
-        'torch>=1.7<1.8',
->>>>>>> 6dec3d26
         'tqdm>=4.36',
     ],
     extras_require={
